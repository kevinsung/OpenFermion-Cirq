<<<<<<< HEAD
Py-BOBYQA
=======
rbfopt
>>>>>>> 018af31d
<|MERGE_RESOLUTION|>--- conflicted
+++ resolved
@@ -1,5 +1,2 @@
-<<<<<<< HEAD
 Py-BOBYQA
-=======
-rbfopt
->>>>>>> 018af31d
+rbfopt