<<<<<<< HEAD
Py-BOBYQA
pySOT
rbfopt
=======
cma
>>>>>>> 84a35344
<|MERGE_RESOLUTION|>--- conflicted
+++ resolved
@@ -1,7 +1,4 @@
-<<<<<<< HEAD
+cma
 Py-BOBYQA
 pySOT
-rbfopt
-=======
-cma
->>>>>>> 84a35344
+rbfopt