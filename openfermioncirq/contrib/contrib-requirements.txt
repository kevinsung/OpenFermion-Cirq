<<<<<<< HEAD
cma
Py-BOBYQA
pySOT
rbfopt
=======
scikit-optimize
>>>>>>> 2765838b
<|MERGE_RESOLUTION|>--- conflicted
+++ resolved
@@ -1,8 +1,5 @@
-<<<<<<< HEAD
 cma
 Py-BOBYQA
 pySOT
 rbfopt
-=======
-scikit-optimize
->>>>>>> 2765838b
+scikit-optimize