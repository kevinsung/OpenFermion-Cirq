--- conflicted
+++ resolved
@@ -313,116 +313,6 @@
         return 'YXXY**{!r}'.format(self.exponent)
 
 
-<<<<<<< HEAD
-=======
-class ZZGate(cirq.EigenGate,
-             cirq.TwoQubitGate,
-             cirq.InterchangeableQubitsGate):
-    """ZZ interaction.
-
-    There are two ways to instantiate this gate.
-
-    The first is to provide an angle in units of either half-turns,
-    radians, or degrees. In this case, the gate's matrix is defined
-    as follows::
-
-        ZZ**h ≡ exp(-i π h (Z⊗Z) / 2)
-              ≡ exp(-i rads (Z⊗Z) / 2)
-              ≡ exp(-i π (degs / 180) (Z⊗Z) / 2)
-              ≡ [exp(-i·π·h/2) 0             0                         0]
-                [0             exp(+i·π·h/2) 0                         0]
-                [0             0             exp(+i·π·h/2)             0]
-                [0             0             0             exp(-i·π·h/2)]
-
-    where h is the angle in half-turns. At a value of one half-turn, this
-    gate is equivalent to Z⊗Z = diag(1, -1, -1, 1) up to a global phase.
-    More generally, ZZ**h is equivalent to diag(1, (-1)**h, (-1)**h, 1)
-    up to a global phase.
-
-    The second way to instantiate this gate is to provide a duration
-    of time. In this case, the gate implements the unitary::
-
-        exp(-i t Z⊗Z) ≡ [exp(-it) 0          0               0]
-                        [0          exp(+it) 0               0]
-                        [0          0        exp(+it)        0]
-                        [0          0        0        exp(-it)]
-
-    where t is the duration. This corresponds to evolving under the
-    Hamiltonian Z⊗Z for that duration of time.
-    """
-
-    def __init__(self, *,  # Forces keyword args.
-                 exponent: Optional[Union[cirq.Symbol, float]]=None,
-                 rads: Optional[float]=None,
-                 degs: Optional[float]=None,
-                 duration: Optional[float]=None) -> None:
-        """Initializes the gate.
-
-        At most one of exponent, rads, degs, or duration may be specified.
-        If more are specified, the result is considered ambiguous and an
-        error is thrown. If no argument is given, the default value of one
-        half-turn is used.
-
-        Args:
-            exponent: The exponent angle, in half-turns.
-            rads: The exponent angle, in radians.
-            degs: The exponent angle, in degrees.
-            duration: The exponent as a duration of time.
-        """
-        if len([1 for e in [exponent, rads, degs, duration]
-                if e is not None]) > 1:
-            raise ValueError('Redundant exponent specification. '
-                             'Use ONE of exponent, rads, degs, or duration.')
-
-        if duration is not None:
-            exponent = 2 * duration / np.pi
-        else:
-            exponent = cirq.chosen_angle_to_half_turns(
-                    half_turns=exponent,
-                    rads=rads,
-                    degs=degs)
-
-        super().__init__(exponent=exponent)
-
-    def _apply_unitary_(self, args: cirq.ApplyUnitaryArgs
-                        ) -> Optional[np.ndarray]:
-        if cirq.is_parameterized(self):
-            return None
-        global_phase = 1j**-self.exponent
-        relative_phase = 1j**(2 * self.exponent)
-        args.target_tensor *= global_phase
-        oi = args.subspace_index(0b01)
-        io = args.subspace_index(0b10)
-        args.target_tensor[io] *= relative_phase
-        args.target_tensor[oi] *= relative_phase
-        return args.target_tensor
-
-    def _eigen_components(self):
-        return [
-            (-0.5, np.diag([1, 0, 0, 1])),
-            (0.5, np.diag([0, 1, 1, 0])),
-        ]
-
-    def _period(self) -> Optional[float]:
-        return 2  # override 4
-
-    def _with_exponent(self,
-                       exponent: Union[cirq.Symbol, float]) -> 'ZZGate':
-        return ZZGate(exponent=exponent)
-
-    def _circuit_diagram_info_(self, args: cirq.CircuitDiagramInfoArgs
-                               ) -> cirq.CircuitDiagramInfo:
-        return cirq.CircuitDiagramInfo(
-            wire_symbols=('Z', 'Z'),
-            exponent=self._diagram_exponent(args))
-
-    def __repr__(self) -> str:
-        if self.exponent == 1:
-            return 'ZZ'
-        return 'ZZ**{!r}'.format(self.exponent)
-
-
->>>>>>> c8129dba
 FSWAP = FermionicSwapGate()
 XXYY = XXYYGate()
 YXXY = YXXYGate()