#   Licensed under the Apache License, Version 2.0 (the "License");
#   you may not use this file except in compliance with the License.
#   You may obtain a copy of the License at
#
#       http://www.apache.org/licenses/LICENSE-2.0
#
#   Unless required by applicable law or agreed to in writing, software
#   distributed under the License is distributed on an "AS IS" BASIS,
#   WITHOUT WARRANTIES OR CONDITIONS OF ANY KIND, either express or implied.
#   See the License for the specific language governing permissions and
#   limitations under the License.

import itertools

import numpy
import pytest
import scipy

import cirq
import openfermion

<<<<<<< HEAD
from openfermioncirq.gates import DoubleExcitation, DoubleExcitationGate
=======
from cirq.testing import EqualsTester

from openfermioncirq.gates import (
        DoubleExcitation, DoubleExcitationGate, CombinedDoubleExcitationGate)

from openfermioncirq.gates.four_qubit_gates import (
        state_swap_eigen_component)


def test_state_swap_eigen_component_args():
    with pytest.raises(TypeError):
        state_swap_eigen_component(0, '12', 1)
    with pytest.raises(ValueError):
        state_swap_eigen_component('01', '01', 1)
    with pytest.raises(ValueError):
        state_swap_eigen_component('01', '10', 0)
    with pytest.raises(ValueError):
        state_swap_eigen_component('01', '100', 1)
    with pytest.raises(ValueError):
        state_swap_eigen_component('01', 'ab', 1)

@pytest.mark.parametrize('index_pair,n_qubits', [
    ((0, 1), 2),
    ((0, 3), 2),
    ])
def test_state_swap_eigen_component(index_pair, n_qubits):
    state_pair = tuple(format(i, '0' + str(n_qubits) + 'b') for i in index_pair)
    i, j = index_pair
    dim = 2 ** n_qubits
    for sign in (-1, 1):
        actual_component = state_swap_eigen_component(
                state_pair[0], state_pair[1], sign)
        expected_component = numpy.zeros((dim, dim))
        expected_component[i, i] = expected_component[j, j] = 0.5
        expected_component[i, j] = expected_component[j, i] = sign * 0.5
        assert numpy.allclose(actual_component, expected_component)
>>>>>>> 4499bafb


def test_double_excitation_repr():
    assert repr(DoubleExcitationGate(half_turns=1)) == 'DoubleExcitation'
    assert repr(DoubleExcitationGate(
        half_turns=0.5)) == 'DoubleExcitation**0.5'


def test_double_excitation_init_with_multiple_args_fails():
    with pytest.raises(ValueError):
        _ = DoubleExcitationGate(half_turns=1.0, duration=numpy.pi/2)


def test_double_excitation_eq():
    eq = cirq.testing.EqualsTester()

    eq.add_equality_group(DoubleExcitationGate(half_turns=1.5),
                          DoubleExcitationGate(half_turns=-0.5),
                          DoubleExcitationGate(rads=-0.5 * numpy.pi),
                          DoubleExcitationGate(degs=-90),
                          DoubleExcitationGate(duration=-0.5 * numpy.pi / 2))

    eq.add_equality_group(DoubleExcitationGate(half_turns=0.5),
                          DoubleExcitationGate(half_turns=-1.5),
                          DoubleExcitationGate(rads=0.5 * numpy.pi),
                          DoubleExcitationGate(degs=90),
                          DoubleExcitationGate(duration=-1.5 * numpy.pi / 2))

    eq.make_equality_group(lambda: DoubleExcitationGate(half_turns=0.0))
    eq.make_equality_group(lambda: DoubleExcitationGate(half_turns=0.75))


@pytest.mark.parametrize('half_turns', [1.0, 0.5, 0.25, 0.1, 0.0, -0.5])
def test_double_excitation_decompose(half_turns):
    gate = DoubleExcitation ** half_turns
    qubits = cirq.LineQubit.range(4)
    circuit = cirq.Circuit.from_ops(gate.default_decompose(qubits))
    matrix = circuit.to_unitary_matrix(qubit_order=qubits)

    cirq.testing.assert_allclose_up_to_global_phase(
        matrix, gate.matrix(), atol=1e-7)


@pytest.mark.parametrize('weights', numpy.random.rand(10, 3))
def test_weights_and_exponent(weights):
    exponents = numpy.linspace(-1, 1, 8)
    gates = tuple(
            CombinedDoubleExcitationGate(weights / exponent,
                                         half_turns=exponent)
            for exponent in exponents)

    EqualsTester().add_equality_group(*gates)

    for i, (gate, exponent) in enumerate(zip(gates, exponents)):
        assert gate.half_turns == 1
        new_exponent = exponents[-i]
        new_gate = gate._with_exponent(new_exponent)
        assert new_gate.half_turns == new_exponent


double_excitation_simulator_test_cases = [
        (DoubleExcitation, 1.0,
         numpy.array([1, 1, 1, 1, 1, 1, 1, 1,
                      1, 1, 1, 1, 1, 1, 1, 1]) / 4.,
         numpy.array([1, 1, 1, -1, 1, 1, 1, 1,
                      1, 1, 1, 1, -1, 1, 1, 1]) / 4.,
         5e-6),
        (DoubleExcitation, -1.0,
         numpy.array([1, 1, 1, 1, 1, 1, 1, 1,
                      1, 1, 1, 1, 1, 1, 1, 1]) / 4.,
         numpy.array([1, 1, 1, -1, 1, 1, 1, 1,
                      1, 1, 1, 1, -1, 1, 1, 1]) / 4.,
         5e-6),
        (DoubleExcitation, 0.5,
         numpy.array([1, 1, 1, 1, 1, 1, 1, 1,
                      0, 0, 0, 0, 0, 0, 0, 0]) / numpy.sqrt(8),
         numpy.array([1, 1, 1, 0, 1, 1, 1, 1,
                      0, 0, 0, 0, 1j, 0, 0, 0]) / numpy.sqrt(8),
         5e-6),
        (DoubleExcitation, -0.5,
         numpy.array([1, -1, -1, -1, -1, -1, 1, 1,
                      1, 1, 1, 1, 1, 1, 1, 1]) / 4.,
         numpy.array([1, -1, -1, -1j, -1, -1, 1, 1,
                      1, 1, 1, 1, 1j, 1, 1, 1]) / 4.,
         5e-6),
        (DoubleExcitation, -1. / 7,
         numpy.array([1, 1j, -1j, -1, 1, 1j, -1j, -1,
                      1, 1j, -1j, -1, 1, 1j, -1j, -1]) / 4.,
         numpy.array([1, 1j, -1j,
                      -numpy.cos(numpy.pi / 7) - 1j * numpy.sin(numpy.pi / 7),
                      1, 1j, -1j, -1, 1, 1j, -1j, -1,
                      numpy.cos(numpy.pi / 7) + 1j * numpy.sin(numpy.pi / 7),
                      1j, -1j, -1]) / 4.,
         5e-6),
        (DoubleExcitation, 7. / 3,
         numpy.array([0, 0, 0, 2,
                      (1 + 1j) / numpy.sqrt(2), (1 - 1j) / numpy.sqrt(2),
                      -(1 + 1j) / numpy.sqrt(2), -1,
                      1, 1j, -1j, -1,
                      1, 1j, -1j, -1]) / 4.,
         numpy.array([0, 0, 0, 1 + 1j * numpy.sqrt(3) / 2,
                      (1 + 1j) / numpy.sqrt(2), (1 - 1j) / numpy.sqrt(2),
                      -(1 + 1j) / numpy.sqrt(2), -1,
                      1, 1j, -1j, -1,
                      0.5 + 1j * numpy.sqrt(3), 1j, -1j, -1]) / 4.,
         5e-6),
        (DoubleExcitation, 0,
         numpy.array([1, -1, -1, -1, -1, -1, 1, 1,
                      1, 1, 1, 1, 1, 1, 1, 1]) / 4.,
         numpy.array([1, -1, -1, -1, -1, -1, 1, 1,
                      1, 1, 1, 1, 1, 1, 1, 1]) / 4.,
         5e-6),
        (DoubleExcitation, 0.25,
         numpy.array([1, 0, 0, -2, 0, 0, 0, 0,
                      0, 0, 0, 0, 3, 0, 0, 1]) / numpy.sqrt(15),
         numpy.array([1, 0, 0, +3j / numpy.sqrt(2) - numpy.sqrt(2),
                      0, 0, 0, 0,
                      0, 0, 0, 0,
                      3 / numpy.sqrt(2) - 1j * numpy.sqrt(2), 0, 0, 1]) /
         numpy.sqrt(15),
         5e-6)
    ]
combined_double_excitation_simulator_test_cases = [
        (CombinedDoubleExcitationGate((0, 0, 0)), 1.,
         numpy.ones(16) / 4.,
         numpy.ones(16) / 4.,
         5e-6),
        (CombinedDoubleExcitationGate((0.2, -0.1, 0.7)), 0.,
         numpy.array([1, -1, -1, -1, -1, -1, 1, 1,
                      1, 1, 1, 1, 1, 1, 1, 1]) / 4.,
         numpy.array([1, -1, -1, -1, -1, -1, 1, 1,
                      1, 1, 1, 1, 1, 1, 1, 1]) / 4.,
         5e-6),
        (CombinedDoubleExcitationGate((0.2, -0.1, 0.7)), 0.3,
         numpy.array([1, -1, -1, -1, -1, -1, 1, 1,
                      1, 1, 1, 1, 1, 1, 1, 1]) / 4.,
         numpy.array([1, -1, -1, -numpy.exp(-numpy.pi * 0.105j),
                      -1, -numpy.exp(-numpy.pi * 0.585j),
                      numpy.exp(numpy.pi * 0.03j), 1,
                      1, numpy.exp(numpy.pi * 0.03j),
                      numpy.exp(-numpy.pi * 0.585j), 1,
                      numpy.exp(-numpy.pi * 0.105j), 1, 1, 1]) / 4.,
         5e-6),
        (CombinedDoubleExcitationGate((1. / 3, 0, 0)), 1.,
         numpy.array([0, 0, 0, 0, 0, 0, 1., 0,
                      0, 1., 0, 0, 0, 0, 0, 0]) / numpy.sqrt(2),
         numpy.array([0, 0, 0, 0, 0, 0, 1., 0,
                      0, 1., 0, 0, 0, 0, 0, 0]) / numpy.sqrt(2),
         5e-6),
        (CombinedDoubleExcitationGate((0, -2. / 3, 0)), 1.,
         numpy.array([1., 1., 0, 0, 0, 1., 0, 0,
                      0, 0., -1., 0, 0, 0, 0, 0]) / 2.,
         numpy.array([1., 1., 0, 0, 0, -numpy.exp(4j * numpy.pi / 3), 0, 0,
                      0, 0., -numpy.exp(1j * numpy.pi / 3), 0, 0, 0, 0, 0]
                     ) / 2.,
         5e-6),
        (CombinedDoubleExcitationGate((0, 0, 1)), 1.,
         numpy.array([0, 0, 0, 0, 0, 0, 0, 0,
                      0, 0, 0, 0, 1., 0, 0, 0]),
         numpy.array([0, 0, 0, 1, 0, 0, 0, 0,
                      0, 0, 0, 0, 0, 0, 0, 0]),
         5e-6),
        (CombinedDoubleExcitationGate((0, 0, 0.5)), 1.,
         numpy.array([0, 0, 0, 1, 0, 0, 0, 0,
                      0, 0, 0, 0, 0, 0, 0, 0]),
         numpy.array([0, 0, 0, 1, 0, 0, 0, 0,
                      0, 0, 0, 0, 1j, 0, 0, 0]) / numpy.sqrt(2),
         5e-6),
        (CombinedDoubleExcitationGate((0.5, -1./3, 1.)), 1.,
         numpy.array([0, 0, 0, 0, 0, 0, 1, 0,
                      0, 0, 1, 0, 1, 0, 0, 0]) / numpy.sqrt(3),
         numpy.array([0, 0, 0, 1j, 0, -1j / 2., 1 / numpy.sqrt(2), 0,
                      0, 1j / numpy.sqrt(2), numpy.sqrt(3) / 2, 0, 0, 0, 0, 0]
                     ) / numpy.sqrt(3),
         5e-6),
        ]
@pytest.mark.parametrize(
    'gate, half_turns, initial_state, correct_state, atol',
    double_excitation_simulator_test_cases +
    combined_double_excitation_simulator_test_cases)
def test_four_qubit_rotation_gates_on_simulator(
        gate, half_turns, initial_state, correct_state, atol):

    simulator = cirq.google.XmonSimulator()
    a, b, c, d = cirq.LineQubit.range(4)
    circuit = cirq.Circuit.from_ops(gate(a, b, c, d)**half_turns)
    initial_state = initial_state.astype(numpy.complex64)
    result = simulator.simulate(circuit, initial_state=initial_state)
    cirq.testing.assert_allclose_up_to_global_phase(
        result.final_state, correct_state, atol=atol)


def test_double_excitation_gate_text_diagrams():
    a = cirq.NamedQubit('a')
    b = cirq.NamedQubit('b')
    c = cirq.NamedQubit('c')
    d = cirq.NamedQubit('d')

    circuit = cirq.Circuit.from_ops(
        DoubleExcitation(a, b, c, d))
    assert circuit.to_text_diagram().strip() == """
a: ───⇅───
      │
b: ───⇅───
      │
c: ───⇵───
      │
d: ───⇵───
""".strip()

    circuit = cirq.Circuit.from_ops(
        DoubleExcitation(a, b, c, d)**-0.5)
    assert circuit.to_text_diagram().strip() == """
a: ───⇅────────
      │
b: ───⇅────────
      │
c: ───⇵────────
      │
d: ───⇵^-0.5───
""".strip()

    circuit = cirq.Circuit.from_ops(
        DoubleExcitation(a, c, b, d)**0.2)
    assert circuit.to_text_diagram().strip() == """
a: ───⇅───────
      │
b: ───⇵───────
      │
c: ───⇅───────
      │
d: ───⇵^0.2───
""".strip()

    circuit = cirq.Circuit.from_ops(
        DoubleExcitation(d, b, a, c)**0.7)
    assert circuit.to_text_diagram().strip() == """
a: ───⇵───────
      │
b: ───⇅───────
      │
c: ───⇵───────
      │
d: ───⇅^0.7───
""".strip()

    circuit = cirq.Circuit.from_ops(
        DoubleExcitation(d, b, a, c)**2.3)
    assert circuit.to_text_diagram().strip() == """
a: ───⇵───────
      │
b: ───⇅───────
      │
c: ───⇵───────
      │
d: ───⇅^0.3───
""".strip()


def test_double_excitation_gate_text_diagrams_no_unicode():
    a = cirq.NamedQubit('a')
    b = cirq.NamedQubit('b')
    c = cirq.NamedQubit('c')
    d = cirq.NamedQubit('d')

    circuit = cirq.Circuit.from_ops(
        DoubleExcitation(a, b, c, d))
    assert circuit.to_text_diagram(use_unicode_characters=False).strip() == """
a: ---/\ \/---
      |
b: ---/\ \/---
      |
c: ---\/ /\---
      |
d: ---\/ /\---
""".strip()

    circuit = cirq.Circuit.from_ops(
        DoubleExcitation(a, b, c, d)**-0.5)
    assert circuit.to_text_diagram(use_unicode_characters=False).strip() == """
a: ---/\ \/--------
      |
b: ---/\ \/--------
      |
c: ---\/ /\--------
      |
d: ---\/ /\^-0.5---
""".strip()

    circuit = cirq.Circuit.from_ops(
        DoubleExcitation(a, c, b, d)**0.2)
    assert circuit.to_text_diagram(use_unicode_characters=False).strip() == """
a: ---/\ \/-------
      |
b: ---\/ /\-------
      |
c: ---/\ \/-------
      |
d: ---\/ /\^0.2---
""".strip()

    circuit = cirq.Circuit.from_ops(
        DoubleExcitation(d, b, a, c)**0.7)
    assert circuit.to_text_diagram(use_unicode_characters=False).strip() == """
a: ---\/ /\-------
      |
b: ---/\ \/-------
      |
c: ---\/ /\-------
      |
d: ---/\ \/^0.7---
""".strip()

    circuit = cirq.Circuit.from_ops(
        DoubleExcitation(d, b, a, c)**2.3)
    assert circuit.to_text_diagram(use_unicode_characters=False).strip() == """
a: ---\/ /\-------
      |
b: ---/\ \/-------
      |
c: ---\/ /\-------
      |
d: ---/\ \/^0.3---
""".strip()


@pytest.mark.parametrize('half_turns', [1.0, 0.5, 0.25, 0.1, 0.0, -0.5])
def test_double_excitation_matches_fermionic_evolution(half_turns):
    gate = DoubleExcitation ** half_turns

    op = openfermion.FermionOperator('3^ 2^ 1 0')
    op += openfermion.hermitian_conjugated(op)
    matrix_op = openfermion.get_sparse_operator(op)

    time_evol_op = scipy.linalg.expm(-1j * matrix_op * half_turns * numpy.pi)
    time_evol_op = time_evol_op.todense()

    cirq.testing.assert_allclose_up_to_global_phase(
        gate.matrix(), time_evol_op, atol=1e-7)


def test_combined_double_excitation_repr():
    weights = (0, 0, 0)
    gate = CombinedDoubleExcitationGate(weights)
    assert (repr(gate) == 'CombinedDoubleExcitation(0.0, 0.0, 0.0)')

    weights = (0.2, 0.6, -0.4)
    gate = CombinedDoubleExcitationGate(weights)
    assert (repr(gate) == 'CombinedDoubleExcitation(0.2, 0.6, 3.6)')

    gate **=0.5
    assert (repr(gate) == 'CombinedDoubleExcitation(0.1, 0.3, 1.8)')

def test_combined_double_excitation_init_with_multiple_args_fails():
    with pytest.raises(ValueError):
        _ = CombinedDoubleExcitationGate(
                (1,1,1), half_turns=1.0, duration=numpy.pi/2)


def test_combined_double_excitation_eq():
    eq = EqualsTester()

    eq.add_equality_group(
            CombinedDoubleExcitationGate((1.2, 0.4, -0.4), half_turns=0.5),
            CombinedDoubleExcitationGate((0.3, 0.1, -0.1), half_turns=2),
            CombinedDoubleExcitationGate((-0.6, -0.2, 0.2), half_turns=-1),
            CombinedDoubleExcitationGate((0.6, 0.2, 3.8)),
            CombinedDoubleExcitationGate(
                (1.2, 0.4, -0.4), rads=0.5 * numpy.pi),
            CombinedDoubleExcitationGate((1.2, 0.4, -0.4), degs=90),
            CombinedDoubleExcitationGate(
                (1.2, 0.4, -0.4), duration=0.5 * numpy.pi / 2)
            )

    eq.add_equality_group(
            CombinedDoubleExcitationGate((-0.6, 0.0, 0.3), half_turns=0.5),
            CombinedDoubleExcitationGate((0.2, -0.0, -0.1), half_turns=-1.5),
            CombinedDoubleExcitationGate((-0.6, 0.0, 0.3),
                                         rads=0.5 * numpy.pi),
            CombinedDoubleExcitationGate((-0.6, 0.0, 0.3), degs=90),
            CombinedDoubleExcitationGate((-0.2, 0.0, 0.1),
                                         duration=1.5 * numpy.pi / 2)
            )

    eq.make_equality_group(
            lambda: CombinedDoubleExcitationGate(
                (0.1, -0.3, 0.0), half_turns=0.0))
    eq.make_equality_group(
            lambda: CombinedDoubleExcitationGate(
                (1., -1., 0.5), half_turns=0.75))


def test_combined_double_excitation_gate_text_diagram():
    gate = CombinedDoubleExcitationGate((1,1,1))
    qubits = cirq.LineQubit.range(6)
    circuit = cirq.Circuit.from_ops(
            [gate(*qubits[:4]), gate(*qubits[-4:])])

    actual_text_diagram = circuit.to_text_diagram()
    expected_text_diagram = """
0: ───⇊⇈────────
      │
1: ───⇊⇈────────
      │
2: ───⇊⇈───⇊⇈───
      │    │
3: ───⇊⇈───⇊⇈───
           │
4: ────────⇊⇈───
           │
5: ────────⇊⇈───
    """.strip()
    assert actual_text_diagram == expected_text_diagram

    actual_text_diagram = circuit.to_text_diagram(use_unicode_characters=False)
    expected_text_diagram = """
0: ---a*a*aa------------
      |
1: ---a*a*aa------------
      |
2: ---a*a*aa---a*a*aa---
      |        |
3: ---a*a*aa---a*a*aa---
               |
4: ------------a*a*aa---
               |
5: ------------a*a*aa---
    """.strip()
    assert actual_text_diagram == expected_text_diagram


test_weights = [1.0, 0.5, 0.25, 0.1, 0.0, -0.5]
@pytest.mark.parametrize('weights', itertools.chain(
        itertools.product(test_weights, repeat=3),
        numpy.random.rand(10, 3)
        ))
def test_combined_double_excitation_decompose(weights):
    gate = CombinedDoubleExcitationGate(weights)
    qubits = cirq.LineQubit.range(4)
    circuit = cirq.Circuit.from_ops(gate.default_decompose(qubits))
    circuit_matrix = circuit.to_unitary_matrix(qubit_order=qubits)
    eigen_matrix = gate.matrix()
    cirq.testing.assert_allclose_up_to_global_phase(
        circuit_matrix, eigen_matrix, rtol=1e-5, atol=1e-5)<|MERGE_RESOLUTION|>--- conflicted
+++ resolved
@@ -18,11 +18,6 @@
 
 import cirq
 import openfermion
-
-<<<<<<< HEAD
-from openfermioncirq.gates import DoubleExcitation, DoubleExcitationGate
-=======
-from cirq.testing import EqualsTester
 
 from openfermioncirq.gates import (
         DoubleExcitation, DoubleExcitationGate, CombinedDoubleExcitationGate)
@@ -58,7 +53,6 @@
         expected_component[i, i] = expected_component[j, j] = 0.5
         expected_component[i, j] = expected_component[j, i] = sign * 0.5
         assert numpy.allclose(actual_component, expected_component)
->>>>>>> 4499bafb
 
 
 def test_double_excitation_repr():
@@ -110,7 +104,7 @@
                                          half_turns=exponent)
             for exponent in exponents)
 
-    EqualsTester().add_equality_group(*gates)
+    cirq.testing.EqualsTester().add_equality_group(*gates)
 
     for i, (gate, exponent) in enumerate(zip(gates, exponents)):
         assert gate.half_turns == 1
@@ -419,7 +413,7 @@
 
 
 def test_combined_double_excitation_eq():
-    eq = EqualsTester()
+    eq = cirq.testing.EqualsTester()
 
     eq.add_equality_group(
             CombinedDoubleExcitationGate((1.2, 0.4, -0.4), half_turns=0.5),
