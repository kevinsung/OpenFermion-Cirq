--- conflicted
+++ resolved
@@ -125,9 +125,6 @@
                          for vals in trial_result.results[0].function_values]
     function_values_1 = [vals[0]
                          for vals in trial_result.results[1].function_values]
-<<<<<<< HEAD
-    numpy.testing.assert_allclose(function_values_0, function_values_1)
-=======
     numpy.testing.assert_allclose(function_values_0, function_values_1)
 
 
@@ -143,5 +140,4 @@
             repetitions=1,
             save_x_vals=True)
     for a, b, c, d in trial_result.results[0].function_values:
-        numpy.testing.assert_allclose(d, study.value_of(c))
->>>>>>> 7827a95e
+        numpy.testing.assert_allclose(d, study.value_of(c))